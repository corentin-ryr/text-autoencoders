--- conflicted
+++ resolved
@@ -1,32 +1,17 @@
 from datetime import datetime
-<<<<<<< HEAD
 import os
 
 import torch
 import torch.nn.functional as F
-from utils import noisy, compute_term_frequency, Tokenizer, frange_cycle_sigmoid
+from utils import noisy, compute_term_frequency, Tokenizer
 
 from mixers.trainers.abstractTrainers import Trainer
 from torch import nn, optim
-from torch.optim.lr_scheduler import ExponentialLR
 from torch.utils.data import Dataset
 from tqdm import tqdm
 from torch.utils.tensorboard import SummaryWriter
 from torch.optim.lr_scheduler import OneCycleLR
-
-=======
-from utils import noisy, compute_term_frequency, GradualWarmupScheduler, Tokenizer, frange_cycle_sigmoid, priorSampling
-
-from mixers.trainers.abstractTrainers import Trainer
-from mixers.utils.helper import InteractivePlot
-
-import torch
-import torch.nn.functional as F
-from torch import nn, optim
-from torch.optim.lr_scheduler import ExponentialLR
-from torch.utils.data import Dataset
-from tqdm.rich import tqdm
->>>>>>> c54c60c8
+from utils import priorSampling
 
 
 class AutoencoderTrainer(Trainer):
@@ -86,11 +71,6 @@
     def train(self):
         super().train()
 
-<<<<<<< HEAD
-=======
-        self.interactivePlot = InteractivePlot(1)
-
->>>>>>> c54c60c8
         weights = compute_term_frequency(self.trainloader, self.vocab.vocab_length).to(self.device) if self.vocab else None
         criterion = nn.CrossEntropyLoss(weight=weights, ignore_index=0) if self.ignore_padding else nn.CrossEntropyLoss(weight=weights)
 
@@ -114,10 +94,6 @@
                 total_loss += loss.item() * len(source)
 
             print(datetime.now().strftime("%H:%M:%S"), "Epoch", epoch, "loss:", total_loss / len(self.trainloader.dataset))
-<<<<<<< HEAD
-=======
-            self.interactivePlot.update_plot(total_loss / len(self.trainloader.dataset))
->>>>>>> c54c60c8
 
             self.metrics["Loss reconstruction"] = total_loss / len(self.trainloader.dataset)
             self.metrics["Learning rate"] = self.scheduler.get_last_lr()[0]
@@ -158,24 +134,15 @@
                 else:
                     incorrect_sentences += 1
 
-<<<<<<< HEAD
         print(f"Number of symbols: {all_symbols_target} | Number of sentences: {len(self.trainloader.dataset)} \n")
 
         print(f"Correctly predicted words    : {correct_symbols} ({(correct_symbols / all_symbols_target)*100:.2f}% of all symbols)")
-        print(
-            f"Correctly predicted sentences  : {correct_sentences} ({(correct_sentences / len(self.trainloader.dataset))*100:.2f}% of all sentences)"
-        )
+        print(f"Correctly predicted sentences  : {correct_sentences} ({(correct_sentences / len(self.trainloader.dataset))*100:.2f}% of all sentences)")
 
         if epoch:
             self.writer.add_scalar("Correct symbol ", correct_symbols / all_symbols_target, epoch)
             self.writer.add_scalar("Correct sentences ", correct_sentences / (correct_sentences + incorrect_sentences), epoch)
 
-=======
-        print("Number of symbols: ", all_symbols_target, " | Number of sentences: ", correct_sentences + incorrect_sentences, "\n")
-
-        print(f"Correctly predicted words    : {correct_symbols} ({(correct_symbols / all_symbols_target)*100:.2f}% of all symbols)")
-        print(f"Correctly predicted sentences  : {correct_sentences} ({(correct_sentences / (correct_sentences + incorrect_sentences))*100:.2f}% of all sentences)")
->>>>>>> c54c60c8
 
 
     def encode(self, input):
@@ -265,17 +232,9 @@
         self.D = nn.Sequential(nn.Linear(self.z_dim, 64), nn.ReLU(), nn.Linear(64, 1), nn.Sigmoid()).to(device)
 
         self.optD = optim.Adam(self.D.parameters(), lr=self.lr)
-<<<<<<< HEAD
         self.schedulerD = OneCycleLR(self.optimizer, max_lr=self.lr, total_steps=self.epochs)
 
     def train(self):
-=======
-        self.schedulerD = GradualWarmupScheduler(self.optD, multiplier=1, total_epoch=4, after_scheduler=ExponentialLR(self.optimizer, gamma=0.95))
-        self.schedulerD.step()
-
-    def train(self):
-        self.interactivePlot = InteractivePlot(2, ["Reconstruction loss", "Discriminator loss"])
->>>>>>> c54c60c8
 
         weights = compute_term_frequency(self.trainloader, self.vocab.vocab_length).to(self.device) if self.vocab else None
         criterion = nn.CrossEntropyLoss(weight=weights, ignore_index=0) if self.ignore_padding else nn.CrossEntropyLoss()
@@ -312,43 +271,24 @@
                 total_loss_ae += loss_rec.item() * len(source)
                 total_loss_d += loss_d.item() * len(source)
 
-<<<<<<< HEAD
             self.metrics["Loss reconstruction"] = total_loss_ae / len(self.trainloader.dataset)
             self.metrics["Loss discriminator"] = total_loss_d / len(self.trainloader.dataset)
             self.metrics["Learning rate"] = self.scheduler.get_last_lr()[0]
             self._handle_metrics(epoch)
-=======
-            print(datetime.now().strftime("%H:%M:%S"), "Epoch", epoch, "loss reconstruction:", total_loss_ae / len(self.trainloader.dataset))
-            print(datetime.now().strftime("%H:%M:%S"), "Epoch", epoch, "loss discriminator:", total_loss_d / len(self.trainloader.dataset))
-            self.interactivePlot.update_plot(total_loss_ae / len(self.trainloader.dataset), total_loss_d / len(self.trainloader.dataset))
->>>>>>> c54c60c8
 
             self.scheduler.step()
             self.schedulerD.step()
             if epoch % 100 == 99:
                 self.save_model(checkpoint=True)
-<<<<<<< HEAD
                 self.validate(validateOnTrain=True, epoch=epoch)
         
     def encode(self, input):
         self.model.eval()
-=======
-                self.validate(validateOnTrain=True)
-                self.scheduler.step()
-                self.schedulerD.step()
-                print(f"Current learning rate: {self.scheduler.get_last_lr()[0]}")
->>>>>>> c54c60c8
 
 
 class VariationalAutoEncoderTrainer(AutoencoderTrainer):
 
     def train(self):
-<<<<<<< HEAD
-=======
-        self.sigmoidAnnealing = frange_cycle_sigmoid(0, 1, self.epochs, n_cycle=1, ratio=0.7) * 0.1
-        self.interactivePlot = InteractivePlot(2, ["Reconstruction loss", "KL Divergence"])
-
->>>>>>> c54c60c8
         weights = compute_term_frequency(self.trainloader, self.vocab.vocab_length).to(self.device) if self.vocab else None
         criterion = nn.CrossEntropyLoss(weight=weights, ignore_index=0) if self.ignore_padding else nn.CrossEntropyLoss(weight=weights)
 
@@ -374,16 +314,10 @@
                 total_loss_rec += loss_rec.item() * len(source)
                 total_loss_kl += loss_kl.item() * len(source)
 
-<<<<<<< HEAD
             self.metrics["Loss reconstruction"] = total_loss_rec / len(self.trainloader.dataset)
             self.metrics["Loss variational"] = total_loss_kl / len(self.trainloader.dataset)
             self.metrics["Learning rate"] = self.scheduler.get_last_lr()[0]
             self._handle_metrics(epoch)
-=======
-            print(datetime.now().strftime("%H:%M:%S"), "Epoch", epoch, "loss reconstruction:", total_loss_rec / len(self.trainloader.dataset))
-            print(datetime.now().strftime("%H:%M:%S"), "Epoch", epoch, "loss kl:", total_loss_kl / len(self.trainloader.dataset))
-            self.interactivePlot.update_plot(total_loss_rec / len(self.trainloader.dataset), total_loss_kl / len(self.trainloader.dataset))
->>>>>>> c54c60c8
 
             self.scheduler.step()
             if epoch % 100 == 99:
